--- conflicted
+++ resolved
@@ -3,6 +3,7 @@
 import hashlib
 import json
 from collections import defaultdict
+import re
 
 import boto3
 import boto3.exceptions
@@ -14,6 +15,13 @@
 
 
 import six
+
+def merge_two_dicts(x, y):
+    '''Given two dicts, merge them into a new dict as a shallow copy.'''
+    z = x.copy()
+    z.update(y)
+    return z
+
 
 def hash_file(filename):
     """
@@ -149,22 +157,7 @@
         if ex_keys and full_key_name in ex_keys or exclude:
             logger.debug("%s excluded from upload" % key_name)
         else:
-<<<<<<< HEAD
-            with open(file_path) as fp:
-                s3.put_object(Bucket=bucket,
-                              Key=key_name,
-                              Body=fp.read(),
-                              ACL="public-read",
-                              Metadata=app.config['S3_HEADERS'])
-=======
-            k = Key(bucket=bucket, name=key_name)
-
-            # Set custom headers
-            headers = app.config.get('S3_HEADERS')
-            if headers:
-                for header, value in headers.iteritems():
-                    k.set_metadata(header, value)
-
+            h = {}
             # Set more custom headers if the filepath matches certain
             # configured regular expressions.
             filepath_headers = app.config.get('S3_FILEPATH_HEADERS')
@@ -172,11 +165,17 @@
                 for filepath_regex, headers in filepath_headers.iteritems():
                     if re.search(filepath_regex, file_path):
                         for header, value in headers.iteritems():
-                            k.set_metadata(header, value)
-
-            k.set_contents_from_filename(file_path)
-            k.make_public()
->>>>>>> ae2f3fbb
+                            h[header] = value
+
+            with open(file_path) as fp:
+                s3.put_object(Bucket=bucket,
+                              Key=key_name,
+                              Body=fp.read(),
+                              ACL="public-read",
+                              Metadata=merge_two_dicts(app.config['S3_HEADERS'], h))
+
+
+
 
     return new_hashes
 
